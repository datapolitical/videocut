--- conflicted
+++ resolved
@@ -17,10 +17,6 @@
 TRAIL_SEC = 30  # trailing context after end
 PRE_SEC = 5     # lines to capture before start
 
-<<<<<<< HEAD
-
-=======
->>>>>>> e005bd4d
 # Cues indicating the meeting moved on
 _END_PATTERNS = [
     r"\bthank you\b",
@@ -52,43 +48,27 @@
         })
     return lines
 
-<<<<<<< HEAD
-=======
-
->>>>>>> e005bd4d
+
 def collect_pre(segs: list[dict], start: float) -> list[str]:
     window = start - PRE_SEC
     return [s["line"] for s in segs if s["end"] <= start and s["end"] >= window]
 
 
-<<<<<<< HEAD
-def collect_post(segs: list[dict], end: float) -> list[str]:
-=======
 def collect_post(segs: list[dict], end: float, next_start: float | None = None) -> list[str]:
     """Grab transcript lines following a segment.
 
     Lines are collected until either ``TRAIL_SEC`` seconds pass or the next
     Nicholson segment begins.
     """
->>>>>>> e005bd4d
     window = end + TRAIL_SEC
     out = []
     for l in segs:
         if l["start"] < end:
             continue
-<<<<<<< HEAD
-        if l["start"] > window:
-            break
-        if _ROLL_RE.search(l["line"]):
-            prev = [p for p in segs if p["end"] <= l["start"] and p["end"] >= l["start"] - 60]
-            if not any(_NICH_ITEM_RE.search(p["line"]) for p in prev):
-                break
-=======
         if next_start is not None and l["start"] >= next_start:
             break
         if l["start"] > window:
             break
->>>>>>> e005bd4d
         out.append(l["line"])
     return out
 
@@ -198,19 +178,12 @@
             next_start = float(segs[j]["start"])
             end_time = min(end_time + TRAIL_SEC, next_start)
         else:
-<<<<<<< HEAD
-=======
             next_start = None
->>>>>>> e005bd4d
             end_time = end_time + TRAIL_SEC
 
         end_time, segment_lines = trim_segment(start_time, end_time, markup_lines)
         pre_lines = collect_pre(markup_lines, start_time)
-<<<<<<< HEAD
-        post_lines = collect_post(markup_lines, end_time)
-=======
         post_lines = collect_post(markup_lines, end_time, next_start)
->>>>>>> e005bd4d
 
         results.append({
             "start": round(start_time, 2),
