# VideoCut

VideoCut provides a streamlined video editing pipeline powered by WhisperX. The `videocut` command runs every step needed to process a board meeting recording.

## Requirements
- Python 3.11+
- [FFmpeg](https://ffmpeg.org/) on your `PATH`
- [WhisperX](https://github.com/m-bain/whisperX) and its dependencies
- `HF_TOKEN` environment variable for speaker diarization

## Setup
```bash
python3 -m venv .venv
source .venv/bin/activate
pip install -r requirements.txt
pip install -e .
```

## Workflow
1. **Transcribe** – `videocut transcribe input.mp4 --diarize --hf_token $HF_TOKEN`
   produces `input.json` and `markup_guide.txt` with diarized speaker labels.
2. **Identify recognized speakers** – `videocut identify-recognized input.json`
   detects the chair from the roll call and writes `recognized_map.json` and
   `roll_call_map.json`.
3. **Identify segments** – `videocut identify-segments input.json` creates
   `segments_to_keep.json` grouping Secretary Nicholson's remarks.
4. **Generate clips** – `videocut generate-clips input.mp4` cuts clips to `clips/`.
5. **Concatenate** – `videocut concatenate` joins clips into `final_video.mp4`.
6. **Annotate markup** – `videocut annotate-markup` writes `markup_with_markers.txt`.
7. **Clip transcripts** – `videocut clip-transcripts` produces `clip_transcripts.txt`.

<<<<<<< HEAD
All of these steps run automatically with:
```bash
videocut pipeline input.mp4 --hf_token $HF_TOKEN
```

## Package layout
- `videocut/cli.py` – Typer command line interface
- `videocut/core/` – modular helpers
- `videos/` – example data used for testing
- `board_members.txt` – official director names
=======
1. **Transcribe with diarization** – `videocut transcribe input.mp4 --diarize --hf_token $HF_TOKEN` runs WhisperX and produces `markup_guide.txt` and `input.json` with speaker labels.
   Provide `--speaker-db speakers.json` to map diarized IDs to real names.
2. **Identify segments** – `videocut identify-segments input.json` generates
   `segments_to_keep.json` grouping Nicholson's remarks into coherent segments using recognized speaker IDs.
   The script also cross-checks with text heuristics and warns if the methods disagree.
   A list of official board member names in `board_members.txt` lets the tool
   include staff answers when Nicholson asks a question. Speaker IDs are
   replaced with recognized names automatically and `videocut prune-segments`
   can drop trivial clips.
3. **Review and edit** – optionally run `videocut json-to-editable segments_to_keep.json`
   and modify the JSON to fine‑tune the clips.
4. **Generate clips** – `videocut generate-clips input.mp4` cuts clips into a `clips/` directory.
5. **Concatenate** – `videocut concatenate` stitches the clips together with white flashes.
6. **Annotate markup** – `videocut annotate-markup` creates `markup_with_markers.txt` showing kept segments in context.
7. **Clip transcripts** – `videocut clip-transcripts` summarizes the transcript lines for each long clip.

All of these steps can be executed sequentially with `videocut pipeline input.mp4 --diarize --hf_token $HF_TOKEN` which auto‑marks Nicholson by default.

### Automatic speaker identification

When diarization is enabled, VideoCut scans the transcript for recognition cues
such as "Director Doe you're recognized" or simply "You're recognized" when the
chair has just mentioned a name. Short lines that end with just "Director Name" or phrases like "yield the floor to Director Name" are also detected. The chair is identified from the roll call first, then these cues map each diarized speaker ID to its most likely name with any alternatives. Results are written to `recognized_map.json`.
`identify-recognized` command can be run manually if needed:

```bash
videocut identify-recognized input.json
```

The pipeline command performs this detection automatically and prints a warning
if no recognition cues are found.

For multiple people you can supply a phrase map to `identify-speakers`:

```bash
videocut identify-speakers input.json phrase_map.json
```

The resulting `speaker_map.json` can then be applied back to the transcript:

```bash

videocut apply-speaker-labels input.json speaker_map.json --out labeled.json
```

### Chair identification and roll call

When a meeting transcript includes a roll call vote, the speaker who announces
"call the roll" is treated as the chair. Names read during the roll call are
paired with the voices that respond "present" or "here" so diarization can be
validated. The mapping of names to speaker labels can be extracted with:

```bash
videocut identify-chair input.json
```

### Example commands

```bash
# Build embeddings from known speakers
videocut build-speaker-db samples/ --out speakers.json

# Transcription with diarization
videocut transcribe meeting.mp4 --diarize --hf_token $HF_TOKEN --speaker-db speakers.json

# Identify Nicholson segments into grouped clips
videocut identify-segments meeting.json

# (Optional) tweak the segments
videocut json-to-editable segments_to_keep.json --out segments_edit.json
# ...edit segments_edit.json as desired...

# Cut clips and assemble the final video
videocut generate-clips meeting.mp4 --segs segments_to_keep.json
videocut concatenate --clips_dir clips --out final.mp4
videocut annotate-markup
videocut clip-transcripts

# Replace SPEAKER IDs with names and prune trivial segments
videocut apply-name-map segments_to_keep.json recognized_map.json
videocut prune-segments segments_to_keep.json

# List recognized directors
videocut recognized-directors recognized_map.json board_members.txt

# Map speakers after transcription
videocut map-speakers meeting.mp4 meeting.json --db speakers.json
```

## Package layout

- `videocut/cli.py` – Typer command line interface
- `videocut/core/` – modular helpers (`transcription.py`, `segmentation.py`, `video_editing.py`, `nicholson.py`, `annotation.py`, `clip_transcripts.py`, `speaker_mapping.py`)
- `videos/` – example data used for testing the pipeline
- `board_members.txt` – official names used when matching directors

WhisperX and FFmpeg must be installed separately.  Once those are available, the `videocut` command can automate cutting long meeting videos into polished clips.
>>>>>>> 5d49d45b
<|MERGE_RESOLUTION|>--- conflicted
+++ resolved
@@ -29,7 +29,6 @@
 6. **Annotate markup** – `videocut annotate-markup` writes `markup_with_markers.txt`.
 7. **Clip transcripts** – `videocut clip-transcripts` produces `clip_transcripts.txt`.
 
-<<<<<<< HEAD
 All of these steps run automatically with:
 ```bash
 videocut pipeline input.mp4 --hf_token $HF_TOKEN
@@ -40,102 +39,3 @@
 - `videocut/core/` – modular helpers
 - `videos/` – example data used for testing
 - `board_members.txt` – official director names
-=======
-1. **Transcribe with diarization** – `videocut transcribe input.mp4 --diarize --hf_token $HF_TOKEN` runs WhisperX and produces `markup_guide.txt` and `input.json` with speaker labels.
-   Provide `--speaker-db speakers.json` to map diarized IDs to real names.
-2. **Identify segments** – `videocut identify-segments input.json` generates
-   `segments_to_keep.json` grouping Nicholson's remarks into coherent segments using recognized speaker IDs.
-   The script also cross-checks with text heuristics and warns if the methods disagree.
-   A list of official board member names in `board_members.txt` lets the tool
-   include staff answers when Nicholson asks a question. Speaker IDs are
-   replaced with recognized names automatically and `videocut prune-segments`
-   can drop trivial clips.
-3. **Review and edit** – optionally run `videocut json-to-editable segments_to_keep.json`
-   and modify the JSON to fine‑tune the clips.
-4. **Generate clips** – `videocut generate-clips input.mp4` cuts clips into a `clips/` directory.
-5. **Concatenate** – `videocut concatenate` stitches the clips together with white flashes.
-6. **Annotate markup** – `videocut annotate-markup` creates `markup_with_markers.txt` showing kept segments in context.
-7. **Clip transcripts** – `videocut clip-transcripts` summarizes the transcript lines for each long clip.
-
-All of these steps can be executed sequentially with `videocut pipeline input.mp4 --diarize --hf_token $HF_TOKEN` which auto‑marks Nicholson by default.
-
-### Automatic speaker identification
-
-When diarization is enabled, VideoCut scans the transcript for recognition cues
-such as "Director Doe you're recognized" or simply "You're recognized" when the
-chair has just mentioned a name. Short lines that end with just "Director Name" or phrases like "yield the floor to Director Name" are also detected. The chair is identified from the roll call first, then these cues map each diarized speaker ID to its most likely name with any alternatives. Results are written to `recognized_map.json`.
-`identify-recognized` command can be run manually if needed:
-
-```bash
-videocut identify-recognized input.json
-```
-
-The pipeline command performs this detection automatically and prints a warning
-if no recognition cues are found.
-
-For multiple people you can supply a phrase map to `identify-speakers`:
-
-```bash
-videocut identify-speakers input.json phrase_map.json
-```
-
-The resulting `speaker_map.json` can then be applied back to the transcript:
-
-```bash
-
-videocut apply-speaker-labels input.json speaker_map.json --out labeled.json
-```
-
-### Chair identification and roll call
-
-When a meeting transcript includes a roll call vote, the speaker who announces
-"call the roll" is treated as the chair. Names read during the roll call are
-paired with the voices that respond "present" or "here" so diarization can be
-validated. The mapping of names to speaker labels can be extracted with:
-
-```bash
-videocut identify-chair input.json
-```
-
-### Example commands
-
-```bash
-# Build embeddings from known speakers
-videocut build-speaker-db samples/ --out speakers.json
-
-# Transcription with diarization
-videocut transcribe meeting.mp4 --diarize --hf_token $HF_TOKEN --speaker-db speakers.json
-
-# Identify Nicholson segments into grouped clips
-videocut identify-segments meeting.json
-
-# (Optional) tweak the segments
-videocut json-to-editable segments_to_keep.json --out segments_edit.json
-# ...edit segments_edit.json as desired...
-
-# Cut clips and assemble the final video
-videocut generate-clips meeting.mp4 --segs segments_to_keep.json
-videocut concatenate --clips_dir clips --out final.mp4
-videocut annotate-markup
-videocut clip-transcripts
-
-# Replace SPEAKER IDs with names and prune trivial segments
-videocut apply-name-map segments_to_keep.json recognized_map.json
-videocut prune-segments segments_to_keep.json
-
-# List recognized directors
-videocut recognized-directors recognized_map.json board_members.txt
-
-# Map speakers after transcription
-videocut map-speakers meeting.mp4 meeting.json --db speakers.json
-```
-
-## Package layout
-
-- `videocut/cli.py` – Typer command line interface
-- `videocut/core/` – modular helpers (`transcription.py`, `segmentation.py`, `video_editing.py`, `nicholson.py`, `annotation.py`, `clip_transcripts.py`, `speaker_mapping.py`)
-- `videos/` – example data used for testing the pipeline
-- `board_members.txt` – official names used when matching directors
-
-WhisperX and FFmpeg must be installed separately.  Once those are available, the `videocut` command can automate cutting long meeting videos into polished clips.
->>>>>>> 5d49d45b
