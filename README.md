--- conflicted
+++ resolved
@@ -123,12 +123,7 @@
 The full pipeline is now:
 
 ```
-<<<<<<< HEAD
 transcribe  →  match/dtw-align  →  segment  →  generate-clips  →  concatenate
-=======
-transcribe  →  match/dtw-align  →  make-labeled  →  segment  →  generate-clips  →  concatenate
->>>>>>> d3fc3192
-```
 
 ### 6 · Install / Run Cheat-sheet
 
