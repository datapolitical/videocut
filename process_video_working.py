"""Legacy video processing workflow (pre-refactor)."""

import argparse
import os
<<<<<<< HEAD
=======
import platform
import sys
from pathlib import Path
>>>>>>> edfd5c08
from dotenv import load_dotenv

from videocut.core.transcribe import transcribe
from videocut.core.clip_utils import extract_marked, generate_clips, concatenate_clips

load_dotenv()


<<<<<<< HEAD
if __name__ == "__main__":
    parser = argparse.ArgumentParser(description="Process and splice video by transcript markers")
=======
# --- CLI ---
def main() -> None:
    parser = argparse.ArgumentParser(
        description="Process and splice video by transcript markers"
    )
>>>>>>> edfd5c08
    parser.add_argument("--input", type=str, default="input.mp4", help="Input video filename")
    parser.add_argument(
        "--hf_token",
        type=str,
        default=os.getenv("HF_TOKEN"),
        help="Hugging Face token (from .env or CLI)",
    )
    parser.add_argument(
        "--diarize",
        action="store_true",
        help="Use speaker diarization (slower, requires token)",
    )
    parser.add_argument("--transcribe", action="store_true", help="Transcribe with WhisperX")
    parser.add_argument(
        "--extract-marked",
        action="store_true",
        help="Parse START/END-marked lines",
    )
    parser.add_argument("--generate-clips", action="store_true", help="Cut video clips")
    parser.add_argument("--concatenate", action="store_true", help="Join video clips")

    args = parser.parse_args()

    if args.transcribe:
        transcribe(args.input, args.hf_token, args.diarize)
    if args.extract_marked:
        extract_marked()
    if args.generate_clips:
        generate_clips(args.input)
    if args.concatenate:
        concatenate_clips()

    if not (
        args.transcribe or args.extract_marked or args.generate_clips or args.concatenate
    ):
        parser.print_help()


if __name__ == "__main__":
    main()<|MERGE_RESOLUTION|>--- conflicted
+++ resolved
@@ -2,12 +2,9 @@
 
 import argparse
 import os
-<<<<<<< HEAD
-=======
 import platform
 import sys
 from pathlib import Path
->>>>>>> edfd5c08
 from dotenv import load_dotenv
 
 from videocut.core.transcribe import transcribe
@@ -16,16 +13,115 @@
 load_dotenv()
 
 
-<<<<<<< HEAD
-if __name__ == "__main__":
-    parser = argparse.ArgumentParser(description="Process and splice video by transcript markers")
-=======
+def transcribe(input_video, hf_token, use_diarization):
+    compute_type = "float32" if is_apple_silicon() else "float16"
+    transcript_json = f"{Path(input_video).stem}.json"
+
+    print(f"🧠 Running WhisperX on {input_video} (compute_type={compute_type}, diarization={use_diarization})...")
+
+    cmd = [
+        "whisperx", input_video,
+        "--compute_type", compute_type,
+        "--output_dir", "."
+    ]
+
+    if use_diarization:
+        if not hf_token:
+            print("❌ --diarize requires a Hugging Face token (use --hf_token or .env)")
+            sys.exit(1)
+        cmd += ["--diarize", "--hf_token", hf_token]
+
+    result = subprocess.run(cmd)
+
+    if result.returncode != 0:
+        print("❌ WhisperX failed. Check above for error messages.")
+        sys.exit(1)
+
+    print("✍️ Writing markup guide...")
+    with open(transcript_json, "r") as f:
+        data = json.load(f)
+
+    with open("markup_guide.txt", "w") as out:
+        for seg in data["segments"]:
+            start = round(seg["start"], 2)
+            end = round(seg["end"], 2)
+            speaker = seg.get("speaker", "UNKNOWN") if use_diarization else "UNKNOWN"
+            text = seg["text"].strip().replace("\n", " ")
+            out.write(f"[{start}–{end}] {speaker}: {text}\n")
+
+    print("✅ Transcription complete. Edit 'markup_guide.txt' and insert START/END markers.")
+
+def extract_marked(markup_file="markup_guide.txt", out_json="segments_to_keep.json"):
+    segments = []
+    current_start = None
+
+    with open(markup_file, "r") as f:
+        for line in f:
+            line = line.strip()
+            if line.startswith("START [") or line.startswith("END ["):
+                ts = line[line.index("[")+1:line.index("]")]
+                try:
+                    start, end = map(float, ts.replace("–", "-").split("-"))
+                    if line.startswith("START"):
+                        current_start = start
+                    elif line.startswith("END") and current_start is not None:
+                        segments.append({"start": current_start, "end": end})
+                        current_start = None
+                except ValueError:
+                    print(f"⚠️ Invalid timestamp on line: {line}")
+
+    if current_start is not None:
+        print("⚠️ Warning: You have a START with no matching END.")
+
+    with open(out_json, "w") as f:
+        json.dump(segments, f, indent=2)
+
+    print(f"✅ Extracted {len(segments)} segments from markup and saved to {out_json}")
+
+def generate_clips(input_video, segments_file="segments_to_keep.json", output_dir="clips"):
+    if not os.path.exists(segments_file):
+        print(f"❌ '{segments_file}' not found. Run --extract-marked first.")
+        return
+
+    with open(segments_file, "r") as f:
+        segments = json.load(f)
+
+    os.makedirs(output_dir, exist_ok=True)
+
+    for i, seg in enumerate(segments):
+        out_path = os.path.join(output_dir, f"clip_{i}.mp4")
+        start = seg["start"]
+        end = seg["end"]
+        print(f"🎬 Exporting: {start}–{end} → {out_path}")
+        subprocess.run([
+            "ffmpeg", "-y", "-i", input_video,
+            "-ss", str(start), "-to", str(end),
+            "-c", "copy", out_path
+        ])
+
+    print(f"✅ Clips saved to '{output_dir}/'")
+
+def concatenate_clips(clips_dir="clips", output_file="final_video.mp4"):
+    concat_list = "concat_list.txt"
+    with open(concat_list, "w") as f:
+        for fname in sorted(os.listdir(clips_dir)):
+            if fname.endswith(".mp4"):
+                f.write(f"file '{os.path.join(clips_dir, fname)}'\n")
+
+    print("🧵 Concatenating clips...")
+    subprocess.run([
+        "ffmpeg", "-f", "concat", "-safe", "0",
+        "-i", concat_list,
+        "-c", "copy", output_file
+    ])
+
+    print(f"✅ Final video saved to: {output_file}")
+
 # --- CLI ---
 def main() -> None:
     parser = argparse.ArgumentParser(
         description="Process and splice video by transcript markers"
     )
->>>>>>> edfd5c08
     parser.add_argument("--input", type=str, default="input.mp4", help="Input video filename")
     parser.add_argument(
         "--hf_token",
